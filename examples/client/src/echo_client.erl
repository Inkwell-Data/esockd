%%%-----------------------------------------------------------------------------
%%% @Copyright (C) 2014-2015, Feng Lee <feng@emqtt.io>
%%%
%%% Permission is hereby granted, free of charge, to any person obtaining a copy
%%% of this software and associated documentation files (the "Software"), to deal
%%% in the Software without restriction, including without limitation the rights
%%% to use, copy, modify, merge, publish, distribute, sublicense, and/or sell
%%% copies of the Software, and to permit persons to whom the Software is
%%% furnished to do so, subject to the following conditions:
%%%
%%% The above copyright notice and this permission notice shall be included in all
%%% copies or substantial portions of the Software.
%%%
%%% THE SOFTWARE IS PROVIDED "AS IS", WITHOUT WARRANTY OF ANY KIND, EXPRESS OR
%%% IMPLIED, INCLUDING BUT NOT LIMITED TO THE WARRANTIES OF MERCHANTABILITY,
%%% FITNESS FOR A PARTICULAR PURPOSE AND NONINFRINGEMENT. IN NO EVENT SHALL THE
%%% AUTHORS OR COPYRIGHT HOLDERS BE LIABLE FOR ANY CLAIM, DAMAGES OR OTHER
%%% LIABILITY, WHETHER IN AN ACTION OF CONTRACT, TORT OR OTHERWISE, ARISING FROM,
%%% OUT OF OR IN CONNECTION WITH THE SOFTWARE OR THE USE OR OTHER DEALINGS IN THE
%%% SOFTWARE.
%%%-----------------------------------------------------------------------------
%%% @doc
%%% Echo Test Client.
%%%
%%% @end
%%%-----------------------------------------------------------------------------
-module(echo_client).

-export([start/1, start/3, send/2, run/4, connect/4, loop/2]).

start([Port, Host, N]) when is_atom(Port), is_atom(Host), is_atom(N) ->
	start(a2i(Port), atom_to_list(Host), a2i(N)).

start(Port, Host, N) ->
	spawn(?MODULE, run, [self(), Host, Port, N]),
	mainloop(0).

mainloop(Count) ->
	receive
		{connected, _Sock} -> 
			io:format("conneted: ~p~n", [Count]),
			mainloop(Count+1)
	end.

run(_Parent, _Host, _Port, 0) ->
	ok;
run(Parent, Host, Port, N) ->
	spawn(?MODULE, connect, [Parent, Host, Port, N]),
	timer:sleep(5),
	run(Parent, Host, Port, N-1).

connect(Parent, Host, Port, N) ->
	{ok, Sock} = gen_tcp:connect(Host, Port, [binary, {packet, raw}, {buffer, 1024}, {active, true}], 30000),
	Parent ! {connected, Sock},
	send(N, Sock).

send(N, Sock) ->
	random:seed(now()),
	%Data = iolist_to_binary(lists:duplicate(128, "00000000")),
	gen_tcp:send(Sock, [integer_to_list(N), ":", <<"Hello, eSockd!">>]),
	loop(N, Sock).

loop(N, Sock) ->
<<<<<<< HEAD
	Timeout = random:uniform(10000),
=======
	Timeout = 10000 + random:uniform(10000),
>>>>>>> c5eea3b9
	receive
		{tcp, Sock, _Data} -> 
            %io:format("~p received: ~s~n", [N, Data]), 
            loop(N, Sock);
		{tcp_closed, Sock} -> 
			io:format("~p socket closed~n", [N]);
		{tcp_error, Sock, Reason} -> 
			io:format("~p socket error: ~p~n", [N, Reason]);
		Other -> 
			io:format("unexpected: ~p", [Other])
	after
		Timeout -> send(N, Sock)
	end.
	 
a2i(A) -> list_to_integer(atom_to_list(A)).<|MERGE_RESOLUTION|>--- conflicted
+++ resolved
@@ -61,11 +61,7 @@
 	loop(N, Sock).
 
 loop(N, Sock) ->
-<<<<<<< HEAD
 	Timeout = random:uniform(10000),
-=======
-	Timeout = 10000 + random:uniform(10000),
->>>>>>> c5eea3b9
 	receive
 		{tcp, Sock, _Data} -> 
             %io:format("~p received: ~s~n", [N, Data]), 
