--- conflicted
+++ resolved
@@ -1,9 +1,4 @@
 [{esockd, [
-<<<<<<< HEAD
-   {logger, {console, info}},
-   {access, [{allow, all}]}
-=======
    {logger, {console, info}}
    %%{access, [{allow, "127.0.0.1"}, {deny, all}]}
->>>>>>> d90ec283
 ]}].