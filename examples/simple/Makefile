--- conflicted
+++ resolved
@@ -1,8 +1,4 @@
 
-<<<<<<< HEAD
-PROJECT = echo_server
-=======
 PROJECT = simple_echo_server
->>>>>>> 9cc8e089
 
 include ../../erlang.mk