--- conflicted
+++ resolved
@@ -59,16 +59,9 @@
 
 -spec(recv(module(), inet:socket() | #ssl_socket{}, timeout()) ->
       {ok, #proxy_socket{}} | {error, term()}).
-<<<<<<< HEAD
 recv(Transport, Sock, Timeout) ->
     {ok, OriginOpts} = Transport:getopts(Sock, [mode, active, packet]),
     ok = Transport:setopts(Sock, [binary, {active, once}, {packet, line}]),
-=======
-recv(Sock, Opts) ->
-    Timeout = proplists:get_value(proxy_protocol_timeout, Opts, ?TIMEOUT),
-    {ok, OriginOpts} = esockd_transport:getopts(Sock, [mode, active, packet]),
-    ok = esockd_transport:setopts(Sock, [binary, {active, once}, {packet, line}]),
->>>>>>> a1d7e473
     receive
         %% V1 TCP
         {_, _Sock, <<"PROXY TCP", Proto, ?SPACE, ProxyInfo/binary>>} ->
